<div align="center">

<div align="center">

<img src="./pics/logo-dark.png#gh-dark-mode-only" width="250"/>
<img src="./pics/logo-light.png#gh-light-mode-only" width="250"/>

</div>

[![GitHub license](https://img.shields.io/badge/License-Apache_2.0-blue.svg)](https://github.com/Codium-ai/pr-agent/blob/main/LICENSE)
[![Discord](https://badgen.net/badge/icon/discord?icon=discord&label&color=purple)](https://discord.com/channels/1057273017547378788/1126104260430528613)
</div>
<div align="left">

CodiumAI `pr-agent` is an open-source tool aiming to help developers review PRs faster and more efficiently. It automatically analyzes the PR and can provide several types of feedback:

<<<<<<< HEAD
CodiumAI `PR-Agent` is an open-source tool aiming to help developers review PRs faster and more efficiently. It automatically analyzes the PR, provides feedback and suggestions, and can answer free-text questions.
=======
**Auto-Description**: Automatically generating PR description - name, type, summary, and code walkthrough.
\
**PR Review**: Feedback about the PR main theme, type, relevant tests, security issues, focused, and various suggestions for the PR content.
\
**Question Answering**: Answering free-text questions about the PR.
\
**Code Suggestion**: Committable code suggestions for improving the PR.
>>>>>>> 94173cbb

Example results:
</div>
<div align="center">
<p float="center">
<img src="./pics/pr_reviewer_1.png" width="800">
</p>
<p float="center">
<img src="./pics/pr_code_suggestions.png" width="800">
</p>
</div>
<div align="left">

- [Live demo](#live-demo)
- [Overview](#overview)
- [Quickstart](#quickstart)
- [Usage and tools](#usage-and-tools)
- [Configuration](./CONFIGURATION.md)
- [How it works](#how-it-works)
- [Roadmap](#roadmap)
- [Similar projects](#similar-projects)
</div>

## Live demo

Experience GPT-4 powered PR review on your public GitHub repository with our hosted PR-Agent. To try it, just mention `@CodiumAI-Agent` in any PR comment! The agent will generate a PR review in response.

![Review generation process](./pics/pr-agent-review-process1.gif)

To set up your own PR-Agent, see the [Quickstart](#Quickstart) section

---
## Overview
`pr-agent` offers extensive pull request functionalities across various git providers:
|       |                                             | Github | Gitlab | Bitbucket |
|-------|---------------------------------------------|--------|--------|-----------|
| TOOLS | Review                                      | ✓      | ✓      | ✓         |
|       | ⮑ Inline review                             | ✓     | ✓      |           |
|       | Ask                                         | ✓      | ✓      |           |
|       | Auto-Description                            | ✓      |        |           |
|       | Improve Code                                | ✓      |        |           |
|       |                                             |        |        |           |
| USAGE | CLI                                         | ✓      | ✓      | ✓         |
|       | Tagging bot                                 | ✓      | ✓      |           |
|       | Actions                                     | ✓      |        |           |
|       |                                             |        |        |           |
| CORE  | PR compression                              | ✓      | ✓      | ✓         |
|       | Repo language prioritization                | ✓      | ✓      | ✓         |
|       | Adaptive and token-aware<br />file patch fitting | ✓      | ✓      | ✓         |

Examples for invoking the different tools via the [CLI](#quickstart):
- **Review**:       python cli.py --pr-url=<pr_url>  review
- **Describe**:     python cli.py --pr-url=<pr_url>  describe
- **Improve**:      python cli.py --pr-url=<pr_url>  improve
- **Ask**:          python cli.py --pr-url=<pr_url>  ask "Write me a poem about this PR"

"<pr_url>" is the url of the relevant PR (for example: https://github.com/Codium-ai/pr-agent/pull/50).

In the [configuration](./CONFIGURATION.md) file you can select your git provider (Github, Gitlab, Bitbucket), and further configure the different tools.

## Quickstart

To get started with PR-Agent quickly, you first need to acquire two tokens:

1. An OpenAI key from [here](https://platform.openai.com/), with access to GPT-4.
2. A GitHub personal access token (classic) with the repo scope.

There are several ways to use PR-Agent. Let's start with the simplest one:

---

#### Method 1: Use Docker image (no installation required)

To request a review for a PR, or ask a question about a PR, you can run directly from the Docker image. Here's how:

1. To request a review for a PR, run the following command:

```
docker run --rm -it -e OPENAI.KEY=<your key> -e GITHUB.USER_TOKEN=<your token> codiumai/pr-agent --pr_url <pr_url> review
```

2. To ask a question about a PR, run the following command:

```
docker run --rm -it -e OPENAI.KEY=<your key> -e GITHUB.USER_TOKEN=<your token> codiumai/pr-agent --pr_url <pr_url> ask "<your question>"
```

Possible questions you can ask include:

- What is the main theme of this PR?
- Is the PR ready for merge?
- What are the main changes in this PR?
- Should this PR be split into smaller parts?
- Can you compose a rhymed song about this PR.

---

#### Method 2: Run from source

1. Clone this repository:

```
git clone https://github.com/Codium-ai/pr-agent.git
```

2. Install the requirements in your favorite virtual environment:

```
pip install -r requirements.txt
```

3. Copy the secrets template file and fill in your OpenAI key and your GitHub user token:

```
cp pr_agent/settings/.secrets_template.toml pr_agent/settings/.secrets.toml
# Edit .secrets.toml file
```

4. Run the appropriate Python scripts from the scripts folder:

```
python pr_agent/cli.py --pr_url <pr_url> review
python pr_agent/cli.py --pr_url <pr_url> ask <your question>
python pr_agent/cli.py --pr_url <pr_url> describe
python pr_agent/cli.py --pr_url <pr_url> improve
```

---

#### Method 3: Method 3: Run as a polling server; request reviews by tagging your Github user on a PR

Follow steps 1-3 of method 2.
Run the following command to start the server:

```
python pr_agent/servers/github_polling.py
```

---

#### Method 4: Run as a Github App, allowing you to automate the review process on your private or public repositories.

1. Create a GitHub App from the [Github Developer Portal](https://docs.github.com/en/developers/apps/creating-a-github-app).

   - Set the following permissions:
     - Pull requests: Read & write
     - Issue comment: Read & write
     - Metadata: Read-only
   - Set the following events:
     - Issue comment
     - Pull request

2. Generate a random secret for your app, and save it for later. For example, you can use:

```
WEBHOOK_SECRET=$(python -c "import secrets; print(secrets.token_hex(10))")
```

3. Acquire the following pieces of information from your app's settings page:

   - App private key (click "Generate a private key", and save the file)
   - App ID

4. Clone this repository:

```
git clone https://github.com/Codium-ai/pr-agent.git
```

5. Copy the secrets template file and fill in the following:
   - Your OpenAI key.
   - Set deployment_type to 'app'
   - Copy your app's private key to the private_key field.
   - Copy your app's ID to the app_id field.
   - Copy your app's webhook secret to the webhook_secret field.

```
cp pr_agent/settings/.secrets_template.toml pr_agent/settings/.secrets.toml
# Edit .secrets.toml file
```

6. Build a Docker image for the app and optionally push it to a Docker repository. We'll use Dockerhub as an example:

```
docker build . -t codiumai/pr-agent:github_app --target github_app -f docker/Dockerfile
docker push codiumai/pr-agent:github_app  # Push to your Docker repository
```

7. Host the app using a server, serverless function, or container environment. Alternatively, for development and
   debugging, you may use tools like smee.io to forward webhooks to your local machine.

8. Go back to your app's settings, set the following:

   - Webhook URL: The URL of your app's server, or the URL of the smee.io channel.
   - Webhook secret: The secret you generated earlier.

9. Install the app by navigating to the "Install App" tab, and selecting your desired repositories.

---

## Usage and Tools

<<<<<<< HEAD
CodiumAI PR-Agent provides two types of interactions ("tools"): `"PR Reviewer"` and `"PR Q&A"`.
=======
**pr-agent** provides four types of interactions ("tools"): `"PR Reviewer"`, `"PR Q&A"`, `"PR Description"` and `"PR Code Sueggestions"`.
>>>>>>> 94173cbb

- The "PR Reviewer" tool automatically analyzes PRs, and provides different types of feedbacks.
- The "PR Ask" tool answers free-text questions about the PR.
- The "PR Description" tool automatically sets the PR Title and body.
- The "PR Code Suggestion" tool provide inline code suggestions for the PR, that can be applied and committed.

<<<<<<< HEAD
**Answer**:

- The PR introduces a new feature to sort files by their main languages. It uses a mapping of programming languages to their file extensions to achieve this.
- It also introduces a filter to exclude files with certain extensions, deemed as 'bad extensions', from the sorting process.
- The PR modifies the `get_pr_diff` function in `pr_processing.py` to use the new sorting function. It also refactors the code to move the PR pruning logic into a separate function.
- A new `TokenHandler` class is introduced in `token_handler.py` to handle token counting operations. This class is initialized with a PR, variables, system, and user, and provides methods to get system and user tokens and to count tokens in a patch.

---

## Configuration

The different tools and sub-tools used by CodiumAI PR-Agent are easily configurable via the configuration file: `/settings/configuration.toml`.

#### Enabling/disabling sub-tools:

You can enable/disable the different PR Reviewer sub-sections with the following flags:

```
require_minimal_and_focused_review=true
require_tests_review=true
require_security_review=true
```

#### Code Suggestions configuration:

There are also configuration options to control different aspects of the `code suggestions` feature.
The number of suggestions provided can be controlled by adjusting the following parameter:

```
num_code_suggestions=4
```

You can also enable more verbose and informative mode of code suggestions:

```
extended_code_suggestions=false
```

This is a comparison of the regular and extended code suggestions modes:

- **relevant file:** sql.py
- **suggestion content:** Remove hardcoded sensitive information like username and password. Use environment variables or a secure method to store these values. [important]

Example for extended suggestion:

- **relevant file:** sql.py
- **suggestion content:** Remove hardcoded sensitive information (username and password) [important]
- **why:** Hardcoding sensitive information is a security risk. It's better to use environment variables or a secure way to store these values.
- **code example:**
  - **before code:**
    ```
    user = "root",
    password = "Mysql@123",
    ```
  - **after code:**
    ```
    user = os.getenv('DB_USER'),
    password = os.getenv('DB_PASSWORD'),
    ```

---
=======
>>>>>>> 94173cbb

## How it works

![PR-Agent Tools](./pics/pr_agent_overview.png)

Check out the [PR Compression strategy](./PR_COMPRESSION.md) page for more details on how we convert a code diff to a manageable LLM prompt

## Roadmap

- [ ] Support open-source models, as a replacement for openai models. (Note - a minimal requirement for each open-source model is to have 8k+ context, and good support for generating json as an output)
- [x] Support other Git providers, such as Gitlab and Bitbucket.
- [ ] Develop additional logics for handling large PRs, and compressing git patches
- [ ] Dedicated tools and sub-tools for specific programming languages (Python, Javascript, Java, C++, etc)
- [ ] Add additional context to the prompt. For example, repo (or relevant files) summarization, with tools such a [ctags](https://github.com/universal-ctags/ctags)
- [ ] Adding more tools. Possible directions:
  - [x] PR description
  - [x] Inline code suggestions
  - [ ] Enforcing CONTRIBUTING.md guidelines
  - [ ] Performance (are there any performance issues)
  - [ ] Documentation (is the PR properly documented)
  - [ ] Rank the PR importance
  - [ ] ...

## Similar Projects

- [CodiumAI - Meaningful tests for busy devs](https://github.com/Codium-ai/codiumai-vscode-release)
- [Aider - GPT powered coding in your terminal](https://github.com/paul-gauthier/aider)
- [openai-pr-reviewer](https://github.com/coderabbitai/openai-pr-reviewer)
- [CodeReview BOT](https://github.com/anc95/ChatGPT-CodeReview)
- [AI-Maintainer](https://github.com/merwanehamadi/AI-Maintainer)<|MERGE_RESOLUTION|>--- conflicted
+++ resolved
@@ -14,9 +14,6 @@
 
 CodiumAI `pr-agent` is an open-source tool aiming to help developers review PRs faster and more efficiently. It automatically analyzes the PR and can provide several types of feedback:
 
-<<<<<<< HEAD
-CodiumAI `PR-Agent` is an open-source tool aiming to help developers review PRs faster and more efficiently. It automatically analyzes the PR, provides feedback and suggestions, and can answer free-text questions.
-=======
 **Auto-Description**: Automatically generating PR description - name, type, summary, and code walkthrough.
 \
 **PR Review**: Feedback about the PR main theme, type, relevant tests, security issues, focused, and various suggestions for the PR content.
@@ -24,7 +21,6 @@
 **Question Answering**: Answering free-text questions about the PR.
 \
 **Code Suggestion**: Committable code suggestions for improving the PR.
->>>>>>> 94173cbb
 
 Example results:
 </div>
@@ -227,81 +223,12 @@
 
 ## Usage and Tools
 
-<<<<<<< HEAD
-CodiumAI PR-Agent provides two types of interactions ("tools"): `"PR Reviewer"` and `"PR Q&A"`.
-=======
-**pr-agent** provides four types of interactions ("tools"): `"PR Reviewer"`, `"PR Q&A"`, `"PR Description"` and `"PR Code Sueggestions"`.
->>>>>>> 94173cbb
+**PR-Agent** provides four types of interactions ("tools"): `"PR Reviewer"`, `"PR Q&A"`, `"PR Description"` and `"PR Code Sueggestions"`.
 
 - The "PR Reviewer" tool automatically analyzes PRs, and provides different types of feedbacks.
 - The "PR Ask" tool answers free-text questions about the PR.
 - The "PR Description" tool automatically sets the PR Title and body.
 - The "PR Code Suggestion" tool provide inline code suggestions for the PR, that can be applied and committed.
-
-<<<<<<< HEAD
-**Answer**:
-
-- The PR introduces a new feature to sort files by their main languages. It uses a mapping of programming languages to their file extensions to achieve this.
-- It also introduces a filter to exclude files with certain extensions, deemed as 'bad extensions', from the sorting process.
-- The PR modifies the `get_pr_diff` function in `pr_processing.py` to use the new sorting function. It also refactors the code to move the PR pruning logic into a separate function.
-- A new `TokenHandler` class is introduced in `token_handler.py` to handle token counting operations. This class is initialized with a PR, variables, system, and user, and provides methods to get system and user tokens and to count tokens in a patch.
-
----
-
-## Configuration
-
-The different tools and sub-tools used by CodiumAI PR-Agent are easily configurable via the configuration file: `/settings/configuration.toml`.
-
-#### Enabling/disabling sub-tools:
-
-You can enable/disable the different PR Reviewer sub-sections with the following flags:
-
-```
-require_minimal_and_focused_review=true
-require_tests_review=true
-require_security_review=true
-```
-
-#### Code Suggestions configuration:
-
-There are also configuration options to control different aspects of the `code suggestions` feature.
-The number of suggestions provided can be controlled by adjusting the following parameter:
-
-```
-num_code_suggestions=4
-```
-
-You can also enable more verbose and informative mode of code suggestions:
-
-```
-extended_code_suggestions=false
-```
-
-This is a comparison of the regular and extended code suggestions modes:
-
-- **relevant file:** sql.py
-- **suggestion content:** Remove hardcoded sensitive information like username and password. Use environment variables or a secure method to store these values. [important]
-
-Example for extended suggestion:
-
-- **relevant file:** sql.py
-- **suggestion content:** Remove hardcoded sensitive information (username and password) [important]
-- **why:** Hardcoding sensitive information is a security risk. It's better to use environment variables or a secure way to store these values.
-- **code example:**
-  - **before code:**
-    ```
-    user = "root",
-    password = "Mysql@123",
-    ```
-  - **after code:**
-    ```
-    user = os.getenv('DB_USER'),
-    password = os.getenv('DB_PASSWORD'),
-    ```
-
----
-=======
->>>>>>> 94173cbb
 
 ## How it works
 
