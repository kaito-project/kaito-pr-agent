--- conflicted
+++ resolved
@@ -112,30 +112,17 @@
             if not data:
                 data = {"code_suggestions": []}
 
-<<<<<<< HEAD
-            if (data is None or 'code_suggestions' not in data or not data['code_suggestions']
-                    and get_settings().config.publish_output):
-                get_logger().warning('No code suggestions found for the PR.')
-
-                if (get_settings().config.publish_output_no_suggestions):
-                    pr_body = "## PR Code Suggestions ✨\n\nNo code suggestions found for the PR."
-=======
             if (data is None or 'code_suggestions' not in data or not data['code_suggestions']):
                 pr_body = "## PR Code Suggestions ✨\n\nNo code suggestions found for the PR."
-                if get_settings().config.publish_output:
-                    get_logger().warning('No code suggestions found for the PR.')
->>>>>>> 16029e66
+                get_logger().warning('No code suggestions found for the PR.')
+                if get_settings().config.publish_output and get_settings().config.publish_output_no_suggestions:
                     get_logger().debug(f"PR output", artifact=pr_body)
                     if self.progress_response:
                         self.git_provider.edit_comment(self.progress_response, body=pr_body)
                     else:
                         self.git_provider.publish_comment(pr_body)
-<<<<<<< HEAD
-
-=======
                 else:
                     get_settings().data = {"artifact": ""}
->>>>>>> 16029e66
                 return
 
             if (not self.is_extended and get_settings().pr_code_suggestions.rank_suggestions) or \
